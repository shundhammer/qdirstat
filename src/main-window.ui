--- conflicted
+++ resolved
@@ -568,8 +568,6 @@
     <string>F7</string>
    </property>
   </action>
-<<<<<<< HEAD
-<<<<<<< HEAD
   <action name="actionFileTypeStats">
    <property name="text">
     <string>File &amp;Type Statistics</string>
@@ -588,8 +586,6 @@
    <property name="shortcut">
     <string>F1</string>
   </action>
-=======
->>>>>>> f1e47197
   <action name="actionTreemapAsSidePanel">
    <property name="checkable">
     <bool>true</bool>
